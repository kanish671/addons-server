--- conflicted
+++ resolved
@@ -2,8 +2,6 @@
 
 from django.db.transaction import non_atomic_requests
 from django.utils.decorators import classonlymethod
-
-import six
 
 from rest_framework.mixins import ListModelMixin
 from rest_framework.response import Response
@@ -27,20 +25,6 @@
     permission_classes = []
     serializer_class = DiscoverySerializer
 
-<<<<<<< HEAD
-    def get_params(self):
-        params = dict(self.kwargs)
-        params.update(six.iteritems(self.request.GET))
-        params = {param: value for (param, value) in six.iteritems(params)
-                  if param in amo.DISCO_API_ALLOWED_PARAMETERS}
-        lang = params.pop('lang', None)
-        if lang:
-            # Need to change key to what taar expects
-            params['locale'] = lang
-        return params
-
-=======
->>>>>>> dae0f9f3
     def get_queryset(self):
         edition = self.request.GET.get('edition', 'default')
         position_field = 'position_china' if edition == 'china' else 'position'
