# -*- coding: utf-8 -*-
# Django settings for olympia project.

import datetime
import logging
import os
import socket

from django.utils.functional import lazy
from django.core.urlresolvers import reverse_lazy
<<<<<<< HEAD
=======
import environ
from heka.config import client_from_dict_config
>>>>>>> c12a0811

env = environ.Env()

ALLOWED_HOSTS = [
    '.allizom.org',
    '.mozilla.org',
    '.mozilla.com',
    '.mozilla.net',
]

# jingo-minify settings
CACHEBUST_IMGS = True
try:
    # If we have build ids available, we'll grab them here and add them to our
    # CACHE_PREFIX.  This will let us not have to flush memcache during updates
    # and it will let us preload data into it before a production push.
    from build import BUILD_ID_CSS, BUILD_ID_JS
    build_id = "%s%s" % (BUILD_ID_CSS[:2], BUILD_ID_JS[:2])
except ImportError:
    build_id = ""

# jingo-minify: Style sheet media attribute default
CSS_MEDIA_DEFAULT = 'all'

# Make filepaths relative to the root of olympia.
BASE_DIR = os.path.dirname(os.path.dirname(__file__))
ROOT = os.path.join(BASE_DIR, '..', '..')


def path(*folders):
    return os.path.join(ROOT, *folders)


# We need to track this because hudson can't just call its checkout "olympia".
# It puts it in a dir called "workspace".  Way to be, hudson.
ROOT_PACKAGE = os.path.basename(ROOT)

DEBUG = True
TEMPLATE_DEBUG = DEBUG
DEBUG_PROPAGATE_EXCEPTIONS = True

# LESS CSS OPTIONS (Debug only).
LESS_PREPROCESS = True  # Compile LESS with Node, rather than client-side JS?
LESS_LIVE_REFRESH = False  # Refresh the CSS on save?
LESS_BIN = 'lessc'

# Path to stylus (to compile .styl files).
STYLUS_BIN = 'stylus'

# Path to cleancss (our CSS minifier).
CLEANCSS_BIN = 'cleancss'

# Path to uglifyjs (our JS minifier).
UGLIFY_BIN = 'uglifyjs'  # Set as None to use YUI instead (at your risk).

FLIGTAR = 'amo-admins+fligtar-rip@mozilla.org'
EDITORS_EMAIL = 'amo-editors@mozilla.org'
SENIOR_EDITORS_EMAIL = 'amo-editors+somethingbad@mozilla.org'
THEMES_EMAIL = 'theme-reviews@mozilla.org'
ABUSE_EMAIL = 'amo-admins+ivebeenabused@mozilla.org'
NOBODY_EMAIL = 'nobody@mozilla.org'

# Add Access-Control-Allow-Origin: * header for the new API with
# django-cors-headers.
CORS_ORIGIN_ALLOW_ALL = True
CORS_URLS_REGEX = r'^/api/v3/.*$'
INTERNAL_DOMAINS = ['localhost:3000']
CORS_ENDPOINT_OVERRIDES = [
    (r'^/api/v3/internal/accounts/login/?$', {
        'CORS_ORIGIN_ALLOW_ALL': False,
        'CORS_ORIGIN_WHITELIST': INTERNAL_DOMAINS,
        'CORS_ALLOW_CREDENTIALS': True,
    }),
    (r'^/api/v3/internal/.*$', {
        'CORS_ORIGIN_ALLOW_ALL': False,
        'CORS_ORIGIN_WHITELIST': INTERNAL_DOMAINS,
    }),
]

DATABASES = {
    'default': env.db(default='mysql://root:@localhost/olympia')
}
DATABASES['default']['OPTIONS'] = {'sql_mode': 'STRICT_ALL_TABLES'}
DATABASES['default']['TEST_CHARSET'] = 'utf8'
DATABASES['default']['TEST_COLLATION'] = 'utf8_general_ci'
# Run all views in a transaction unless they are decorated not to.
DATABASES['default']['ATOMIC_REQUESTS'] = True
# Pool our database connections up for 300 seconds
DATABASES['default']['CONN_MAX_AGE'] = 300

# A database to be used by the services scripts, which does not use Django.
# The settings can be copied from DATABASES, but since its not a full Django
# database connection, only some values are supported.
SERVICES_DATABASE = {
    'NAME': DATABASES['default']['NAME'],
    'USER': DATABASES['default']['USER'],
    'PASSWORD': DATABASES['default']['PASSWORD'],
    'HOST': DATABASES['default']['HOST'],
    'PORT': DATABASES['default']['PORT'],
}

DATABASE_ROUTERS = ('multidb.PinningMasterSlaveRouter',)

# Put the aliases for your slave databases in this list.
SLAVE_DATABASES = []

PASSWORD_HASHERS = (
    'olympia.users.models.SHA512PasswordHasher',
)

# Local time zone for this installation. Choices can be found here:
# http://en.wikipedia.org/wiki/List_of_tz_zones_by_name
# although not all choices may be available on all operating systems.
# If running in a Windows environment this must be set to the same as your
# system time zone.
TIME_ZONE = 'UTC'

# Language code for this installation. All choices can be found here:
# http://www.i18nguy.com/unicode/language-identifiers.html
LANGUAGE_CODE = 'en-US'

# Accepted locales
# Note: If you update this list, don't forget to also update the locale
# permissions in the database.
AMO_LANGUAGES = (
    'af', 'ar', 'bg', 'bn-BD', 'ca', 'cs', 'da', 'de', 'dsb',
    'el', 'en-GB', 'en-US', 'es', 'eu', 'fa', 'fi', 'fr', 'ga-IE', 'he', 'hu',
    'hsb', 'id', 'it', 'ja', 'ka', 'ko', 'nn-NO', 'mk', 'mn', 'nl', 'pl',
    'pt-BR', 'pt-PT', 'ro', 'ru', 'sk', 'sl', 'sq', 'sv-SE', 'uk', 'vi',
    'zh-CN', 'zh-TW',
)

# Explicit conversion of a shorter language code into a more specific one.
SHORTER_LANGUAGES = {
    'en': 'en-US', 'ga': 'ga-IE', 'pt': 'pt-PT', 'sv': 'sv-SE', 'zh': 'zh-CN'
}

# Not shown on the site, but .po files exist and these are available on the
# L10n dashboard.  Generally languages start here and move into AMO_LANGUAGES.
HIDDEN_LANGUAGES = ('cy', 'hr', 'sr', 'sr-Latn', 'tr')


def lazy_langs(languages):
    from product_details import product_details
    if not product_details.languages:
        return {}
    return dict([(i.lower(), product_details.languages[i]['native'])
                 for i in languages])

# Where product details are stored see django-mozilla-product-details
PROD_DETAILS_DIR = path('src', 'olympia', 'lib', 'product_json')
PROD_DETAILS_URL = 'https://svn.mozilla.org/libs/product-details/json/'
PROD_DETAILS_STORAGE = 'olympia.lib.product_details_backend.NoCachePDFileStorage'  # noqa

# Override Django's built-in with our native names
LANGUAGES = lazy(lazy_langs, dict)(AMO_LANGUAGES)
RTL_LANGUAGES = ('ar', 'fa', 'fa-IR', 'he')

LANGUAGE_URL_MAP = dict([(i.lower(), i) for i in AMO_LANGUAGES])

LOCALE_PATHS = (
    path('locale'),
)

# If you set this to False, Django will make some optimizations so as not
# to load the internationalization machinery.
USE_I18N = True

# The host currently running the site.  Only use this in code for good reason;
# the site is designed to run on a cluster and should continue to support that
HOSTNAME = socket.gethostname()

# The front end domain of the site. If you're not running on a cluster this
# might be the same as HOSTNAME but don't depend on that.  Use this when you
# need the real domain.
DOMAIN = HOSTNAME

# Full base URL for your main site including protocol.  No trailing slash.
#   Example: https://addons.mozilla.org
SITE_URL = 'http://%s' % DOMAIN

# Domain of the services site.  This is where your API, and in-product pages
# live.
SERVICES_DOMAIN = 'services.%s' % DOMAIN

# Full URL to your API service. No trailing slash.
#   Example: https://services.addons.mozilla.org
SERVICES_URL = 'http://%s' % SERVICES_DOMAIN

# The domain of the mobile site.
MOBILE_DOMAIN = 'm.%s' % DOMAIN

# The full url of the mobile site.
MOBILE_SITE_URL = 'http://%s' % MOBILE_DOMAIN

# Absolute path to the directory that holds media.
# Example: "/home/media/media.lawrence.com/"
MEDIA_ROOT = path('user-media')

# URL that handles the media served from MEDIA_ROOT. Make sure to use a
# trailing slash if there is a path component (optional in other cases).
# Examples: "http://media.lawrence.com", "http://example.com/media/"
MEDIA_URL = '/user-media/'

# Absolute path to a temporary storage area
TMP_PATH = path('tmp')

# Tarballs in DUMPED_APPS_PATH deleted 30 days after they have been written.
DUMPED_APPS_DAYS_DELETE = 3600 * 24 * 30

# Tarballs in DUMPED_USERS_PATH deleted 30 days after they have been written.
DUMPED_USERS_DAYS_DELETE = 3600 * 24 * 30

# path that isn't just one /, and doesn't require any locale or app.
SUPPORTED_NONAPPS_NONLOCALES_PREFIX = (
    'api/v3',
    'blocked/blocklists.json',
)

# paths that don't require an app prefix
SUPPORTED_NONAPPS = (
    'about', 'admin', 'apps', 'blocklist', 'contribute.json', 'credits',
    'developer_agreement', 'developer_faq', 'developers', 'editors', 'faq',
    'jsi18n', 'review_guide', 'google1f3e37b7351799a5.html',
    'robots.txt', 'statistics', 'services', 'sunbird', 'static', 'user-media',
    '__version__',
)
DEFAULT_APP = 'firefox'

# paths that don't require a locale prefix
SUPPORTED_NONLOCALES = (
    'contribute.json', 'google1f3e37b7351799a5.html', 'robots.txt', 'services',
    'downloads', 'blocklist', 'static', 'user-media', '__version__',
)

# Make this unique, and don't share it with anybody.
SECRET_KEY = 'this-is-a-dummy-key-and-its-overridden-for-prod-servers'

# Templates

# List of callables that know how to import templates from various sources.
TEMPLATE_LOADERS = (
    'olympia.lib.template_loader.Loader',
    'django.template.loaders.filesystem.Loader',
    'django.template.loaders.app_directories.Loader',
)

# We don't want jingo's template loaded to pick up templates for third party
# apps that don't use Jinja2. The Following is a list of prefixes for jingo to
# ignore.
JINGO_EXCLUDE_APPS = (
    'django_extensions',
    'admin',
    'toolbar_statsd',
    'registration',
    'rest_framework',
    'waffle',
)

JINGO_EXCLUDE_PATHS = (
    'users/email',
    'reviews/emails',
    'editors/emails',
    'amo/emails',
    'devhub/email/revoked-key-email.ltxt',
    'devhub/email/new-key-email.ltxt'
)

TEMPLATE_CONTEXT_PROCESSORS = (
    'django.contrib.auth.context_processors.auth',
    'django.core.context_processors.debug',
    'django.core.context_processors.media',
    'django.core.context_processors.request',
    'session_csrf.context_processor',

    'django.contrib.messages.context_processors.messages',

    'olympia.amo.context_processors.app',
    'olympia.amo.context_processors.i18n',
    'olympia.amo.context_processors.global_settings',
    'olympia.amo.context_processors.static_url',
    'jingo_minify.helpers.build_ids',
)

TEMPLATE_DIRS = (
    path('media', 'docs'),
    path('src/olympia/templates'),
)


def JINJA_CONFIG():
    import jinja2
    from django.conf import settings
    from django.core.cache import cache
    config = {
        'extensions': [
            'olympia.amo.ext.cache',
            'puente.ext.i18n',
            'waffle.jinja.WaffleExtension',
            'jinja2.ext.do',
            'jinja2.ext.with_',
            'jinja2.ext.loopcontrols'
        ],
        'finalize': lambda x: x if x is not None else '',
        'autoescape': True,
    }

    if False and not settings.DEBUG:
        # We're passing the _cache object directly to jinja because
        # Django can't store binary directly; it enforces unicode on it.
        # Details: http://jinja.pocoo.org/2/documentation/api#bytecode-cache
        # and in the errors you get when you try it the other way.
        bc = jinja2.MemcachedBytecodeCache(cache._cache,
                                           "%sj2:" % settings.CACHE_PREFIX)
        config['cache_size'] = -1  # Never clear the cache
        config['bytecode_cache'] = bc
    return config


MIDDLEWARE_CLASSES = (
    # AMO URL middleware comes first so everyone else sees nice URLs.
    'django_statsd.middleware.GraphiteRequestTimingMiddleware',
    'django_statsd.middleware.GraphiteMiddleware',
    'olympia.amo.middleware.LocaleAndAppURLMiddleware',
    # Mobile detection should happen in Zeus.
    'mobility.middleware.DetectMobileMiddleware',
    'mobility.middleware.XMobileMiddleware',
    'olympia.amo.middleware.RemoveSlashMiddleware',

    # Munging REMOTE_ADDR must come before ThreadRequest.
    'commonware.middleware.SetRemoteAddrFromForwardedFor',

    'commonware.middleware.FrameOptionsHeader',
    'commonware.middleware.XSSProtectionHeader',
    'commonware.middleware.ContentTypeOptionsHeader',
    'commonware.middleware.StrictTransportMiddleware',
    'multidb.middleware.PinningRouterMiddleware',
    'waffle.middleware.WaffleMiddleware',

    # CSP and CORS need to come before CommonMiddleware because they might
    # need to add headers to 304 responses returned by CommonMiddleware.
    'csp.middleware.CSPMiddleware',
    'corsheaders.middleware.CorsMiddleware',

    'olympia.amo.middleware.CommonMiddleware',
    'olympia.amo.middleware.NoVarySessionMiddleware',
    'django.contrib.messages.middleware.MessageMiddleware',
    'olympia.amo.middleware.AuthenticationMiddlewareWithoutAPI',
    'commonware.log.ThreadRequestMiddleware',
    'olympia.search.middleware.ElasticsearchExceptionMiddleware',
    'session_csrf.CsrfMiddleware',

    # This should come after authentication middleware
    'olympia.access.middleware.ACLMiddleware',

    'commonware.middleware.ScrubRequestOnException',
)

# Auth
AUTHENTICATION_BACKENDS = (
    'olympia.users.backends.AmoUserBackend',
)
AUTH_USER_MODEL = 'users.UserProfile'

# Override this in the site settings.
ROOT_URLCONF = 'olympia.urls'

INSTALLED_APPS = (
    'olympia.core',
    'olympia.amo',  # amo comes first so it always takes precedence.
    'olympia.abuse',
    'olympia.access',
    'olympia.accounts',
    'olympia.addons',
    'olympia.api',
    'olympia.applications',
    'olympia.bandwagon',
    'olympia.blocklist',
    'olympia.browse',
    'olympia.compat',
    'olympia.devhub',
    'olympia.discovery',
    'olympia.editors',
    'olympia.files',
    'olympia.internal_tools',
    'olympia.legacy_api',
    'olympia.legacy_discovery',
    'olympia.lib.es',
    'olympia.pages',
    'olympia.reviews',
    'olympia.search',
    'olympia.stats',
    'olympia.tags',
    'olympia.translations',
    'olympia.users',
    'olympia.versions',
    'olympia.zadmin',

    # Third party apps
    'product_details',
    'moz_header',
    'cronjobs',
    'csp',
    'aesfield',
    'django_extensions',
    'raven.contrib.django',
    'rest_framework',
    'waffle',
    'jingo_minify',
    'puente',

    # Django contrib apps
    'django.contrib.admin',
    'django.contrib.auth',
    'django.contrib.contenttypes',
    'django.contrib.messages',
    'django.contrib.sessions',
    'django.contrib.staticfiles',

    # Has to load after auth
    'django_statsd',
)

# These apps are only needed in a testing environment. They are added to
# INSTALLED_APPS by settings_test.py (which is itself loaded by setup.cfg by
# py.test)
TEST_INSTALLED_APPS = (
    'olympia.translations.tests.testapp',
)

# Tells the extract script what files to look for l10n in and what function
# handles the extraction. The puente library expects this.
PUENTE = {
    'BASE_DIR': ROOT,
    # Tells the extract script what files to look for l10n in and what function
    # handles the extraction.
    'DOMAIN_METHODS': {
        'django': [
            ('src/olympia/**.py', 'python'),

            # Make sure we're parsing django-admin templates with the django
            # template extractor
            (
                'src/olympia/zadmin/templates/admin/*.html',
                'django_babel.extract.extract_django'
            ),

            ('src/olympia/**/templates/**.html', 'jinja2'),
            ('**/templates/**.lhtml', 'jinja2'),
        ],
        'djangojs': [
            # We can't say **.js because that would dive into mochikit
            # and timeplot and all the other baggage we're carrying.
            # Timeplot, in particular, crashes the extractor with bad
            # unicode data.
            ('static/js/*.js', 'javascript'),
            ('static/js/amo2009/**.js', 'javascript'),
            ('static/js/common/**.js', 'javascript'),
            ('static/js/impala/**.js', 'javascript'),
            ('static/js/zamboni/**.js', 'javascript'),
        ],
    },
}

# Bundles is a dictionary of two dictionaries, css and js, which list css files
# and js files that can be bundled together by the minify app.
MINIFY_BUNDLES = {
    'css': {
        'restyle/css': (
            'css/restyle/restyle.less',
        ),
        # CSS files common to the entire site.
        'zamboni/css': (
            'css/legacy/main.css',
            'css/legacy/main-mozilla.css',
            'css/legacy/jquery-lightbox.css',
            'css/legacy/autocomplete.css',
            'css/zamboni/zamboni.css',
            'moz_header/header.css',
            'moz_header/footer.css',
            'css/zamboni/tags.css',
            'css/zamboni/tabs.css',
            'css/impala/formset.less',
            'css/impala/suggestions.less',
            'css/impala/header.less',
            'css/impala/moz-tab.css',
            'css/impala/footer.less',
            'css/impala/faux-zamboni.less',
            'css/zamboni/themes.less',
        ),
        'zamboni/impala': (
            'css/impala/base.css',
            'css/legacy/jquery-lightbox.css',
            'css/impala/site.less',
            'css/impala/typography.less',
            'moz_header/header.css',
            'moz_header/footer.css',
            'css/impala/forms.less',
            'css/common/invisible-upload.less',
            'css/impala/header.less',
            'css/impala/footer.less',
            'css/impala/moz-tab.css',
            'css/impala/hovercards.less',
            'css/impala/toplist.less',
            'css/impala/carousel.less',
            'css/impala/reviews.less',
            'css/impala/buttons.less',
            'css/impala/promos.less',
            'css/impala/addon_details.less',
            'css/impala/policy.less',
            'css/impala/expando.less',
            'css/impala/popups.less',
            'css/impala/l10n.less',
            'css/impala/contributions.less',
            'css/impala/lightbox.less',
            'css/impala/prose.less',
            'css/impala/abuse.less',
            'css/impala/paginator.less',
            'css/impala/listing.less',
            'css/impala/versions.less',
            'css/impala/users.less',
            'css/impala/collections.less',
            'css/impala/tooltips.less',
            'css/impala/search.less',
            'css/impala/suggestions.less',
            'css/impala/jquery.minicolors.css',
            'css/impala/personas.less',
            'css/impala/login.less',
            'css/impala/dictionaries.less',
            'css/impala/apps.less',
            'css/impala/formset.less',
            'css/impala/tables.less',
            'css/impala/compat.less',
            'css/impala/fxa-migration.less',
        ),
        'zamboni/stats': (
            'css/impala/stats.less',
        ),
        'zamboni/discovery-pane': (
            'css/zamboni/discovery-pane.css',
            'css/impala/promos.less',
            'css/legacy/jquery-lightbox.css',
        ),
        'zamboni/devhub': (
            'css/impala/tooltips.less',
            'css/zamboni/developers.css',
            'css/zamboni/docs.less',
            'css/impala/developers.less',
            'css/impala/personas.less',
            'css/devhub/listing.less',
            'css/devhub/popups.less',
            'css/devhub/compat.less',
            'css/impala/formset.less',
            'css/devhub/forms.less',
            'css/common/invisible-upload.less',
            'css/devhub/submission.less',
            'css/devhub/refunds.less',
            'css/devhub/buttons.less',
            'css/devhub/in-app-config.less',
        ),
        'zamboni/devhub_impala': (
            'css/impala/developers.less',
            'css/devhub/listing.less',
            'css/devhub/popups.less',
            'css/devhub/compat.less',
            'css/devhub/dashboard.less',
            'css/devhub/forms.less',
            'css/common/invisible-upload.less',
            'css/devhub/submission.less',
            'css/devhub/search.less',
            'css/devhub/refunds.less',
            'css/impala/devhub-api.less',
        ),
        'zamboni/editors': (
            'css/zamboni/editors.styl',
            'css/zamboni/unlisted.less',
        ),
        'zamboni/themes_review': (
            'css/zamboni/developers.css',
            'css/zamboni/editors.styl',
            'css/zamboni/themes_review.styl',
        ),
        'zamboni/files': (
            'css/lib/syntaxhighlighter/shCoreDefault.css',
            'css/zamboni/files.css',
        ),
        'zamboni/mobile': (
            'css/zamboni/mobile.css',
            'css/mobile/typography.less',
            'css/mobile/forms.less',
            'css/mobile/header.less',
            'css/mobile/search.less',
            'css/mobile/listing.less',
            'css/mobile/footer.less',
            'css/impala/fxa-migration.less',
            'css/mobile/notifications.less',
        ),
        'zamboni/admin': (
            'css/zamboni/admin-django.css',
            'css/zamboni/admin-mozilla.css',
            'css/zamboni/admin_features.css',
            # Datepicker styles and jQuery UI core.
            'css/zamboni/jquery-ui/custom-1.7.2.css',
        ),
    },
    'js': {
        # JS files common to the entire site (pre-impala).
        'common': (
            'js/lib/raven.min.js',
            'js/common/raven-config.js',
            'js/lib/underscore.js',
            'js/zamboni/browser.js',
            'js/amo2009/addons.js',
            'js/zamboni/init.js',
            'js/impala/capabilities.js',
            'js/lib/format.js',
            'js/lib/jquery.cookie.js',
            'js/zamboni/storage.js',
            'js/zamboni/buttons.js',
            'js/zamboni/tabs.js',
            'js/common/keys.js',

            # jQuery UI
            'js/lib/jquery-ui/core.js',
            'js/lib/jquery-ui/position.js',
            'js/lib/jquery-ui/widget.js',
            'js/lib/jquery-ui/menu.js',
            'js/lib/jquery-ui/mouse.js',
            'js/lib/jquery-ui/autocomplete.js',
            'js/lib/jquery-ui/datepicker.js',
            'js/lib/jquery-ui/sortable.js',

            'js/zamboni/helpers.js',
            'js/zamboni/global.js',
            'js/amo2009/global.js',
            'js/common/ratingwidget.js',
            'js/lib/jquery-ui/jqModal.js',
            'js/zamboni/l10n.js',
            'js/zamboni/debouncer.js',

            # Homepage
            'js/impala/promos.js',
            'js/zamboni/homepage.js',

            # Add-ons details page
            'js/lib/jquery-ui/ui.lightbox.js',
            'js/zamboni/contributions.js',
            'js/zamboni/addon_details.js',
            'js/impala/abuse.js',
            'js/zamboni/reviews.js',

            # Personas
            'js/lib/jquery.hoverIntent.js',
            'js/zamboni/personas_core.js',
            'js/zamboni/personas.js',

            # Unicode: needs to be loaded after collections.js which listens to
            # an event fired in this file.
            'js/zamboni/unicode.js',

            # Collections
            'js/zamboni/collections.js',

            # Users
            'js/zamboni/users.js',

            # Hover delay for global header
            'moz_header/menu.js',

            # Password length and strength
            'js/zamboni/password-strength.js',

            # Search suggestions
            'js/impala/forms.js',
            'js/impala/ajaxcache.js',
            'js/impala/suggestions.js',
            'js/impala/site_suggestions.js',
        ),

        # Impala and Legacy: Things to be loaded at the top of the page
        'preload': (
            'js/lib/jquery-1.12.0.js',
            'js/lib/jquery.browser.js',
            'js/impala/preloaded.js',
            'js/zamboni/analytics.js',
        ),
        # Impala: Things to be loaded at the bottom
        'impala': (
            'js/lib/raven.min.js',
            'js/common/raven-config.js',
            'js/lib/underscore.js',
            'js/impala/carousel.js',
            'js/zamboni/browser.js',
            'js/amo2009/addons.js',
            'js/zamboni/init.js',
            'js/impala/capabilities.js',
            'js/lib/format.js',
            'js/lib/jquery.cookie.js',
            'js/zamboni/storage.js',
            'js/zamboni/buttons.js',
            'js/lib/jquery.pjax.js',
            'js/impala/footer.js',
            'js/common/keys.js',

            # jQuery UI
            'js/lib/jquery-ui/core.js',
            'js/lib/jquery-ui/position.js',
            'js/lib/jquery-ui/widget.js',
            'js/lib/jquery-ui/mouse.js',
            'js/lib/jquery-ui/menu.js',
            'js/lib/jquery-ui/autocomplete.js',
            'js/lib/jquery-ui/datepicker.js',
            'js/lib/jquery-ui/sortable.js',

            # Firefox Accounts
            'js/lib/uri.js',
            'js/common/fxa-login.js',

            'js/lib/truncate.js',
            'js/zamboni/truncation.js',
            'js/impala/ajaxcache.js',
            'js/zamboni/helpers.js',
            'js/zamboni/global.js',
            'js/impala/global.js',
            'js/common/ratingwidget.js',
            'js/lib/jquery-ui/jqModal.js',
            'js/zamboni/l10n.js',
            'js/impala/forms.js',

            # Homepage
            'js/impala/promos.js',
            'js/impala/homepage.js',

            # Add-ons details page
            'js/lib/jquery-ui/ui.lightbox.js',
            'js/zamboni/contributions.js',
            'js/impala/addon_details.js',
            'js/impala/abuse.js',
            'js/impala/reviews.js',

            # Browse listing pages
            'js/impala/listing.js',

            # Personas
            'js/lib/jquery.hoverIntent.js',
            'js/zamboni/personas_core.js',
            'js/zamboni/personas.js',

            # Persona creation
            'js/common/upload-image.js',
            'js/lib/jquery.minicolors.js',
            'js/impala/persona_creation.js',

            # Unicode: needs to be loaded after collections.js which listens to
            # an event fired in this file.
            'js/zamboni/unicode.js',

            # Collections
            'js/zamboni/collections.js',
            'js/impala/collections.js',

            # Users
            'js/zamboni/users.js',
            'js/impala/users.js',

            # Search
            'js/impala/serializers.js',
            'js/impala/search.js',
            'js/impala/suggestions.js',
            'js/impala/site_suggestions.js',

            # Login
            'js/impala/login.js',
        ),
        'zamboni/discovery': (
            'js/lib/jquery-1.12.0.js',
            'js/lib/jquery.browser.js',
            'js/lib/underscore.js',
            'js/zamboni/browser.js',
            'js/zamboni/init.js',
            'js/impala/capabilities.js',
            'js/lib/format.js',
            'js/impala/carousel.js',
            'js/zamboni/analytics.js',

            # Add-ons details
            'js/lib/jquery.cookie.js',
            'js/zamboni/storage.js',
            'js/zamboni/buttons.js',
            'js/lib/jquery-ui/ui.lightbox.js',

            # Personas
            'js/lib/jquery.hoverIntent.js',
            'js/zamboni/personas_core.js',
            'js/zamboni/personas.js',

            'js/zamboni/debouncer.js',
            'js/lib/truncate.js',
            'js/zamboni/truncation.js',

            'js/impala/promos.js',
            'js/zamboni/discovery_addons.js',
            'js/zamboni/discovery_pane.js',
        ),
        'zamboni/discovery-video': (
            'js/lib/popcorn-1.0.js',
            'js/zamboni/discovery_video.js',
        ),
        'zamboni/devhub': (
            'js/lib/truncate.js',
            'js/zamboni/truncation.js',
            'js/common/upload-base.js',
            'js/common/upload-addon.js',
            'js/common/upload-image.js',
            'js/impala/formset.js',
            'js/zamboni/devhub.js',
            'js/zamboni/validator.js',
        ),
        'zamboni/editors': (
            'js/lib/highcharts.src.js',
            'js/zamboni/editors.js',
            'js/lib/jquery.hoverIntent.js',  # Used by jquery.zoomBox.
            'js/lib/jquery.zoomBox.js',  # Used by themes_review.
            'js/zamboni/themes_review_templates.js',
            'js/zamboni/themes_review.js',
        ),
        'zamboni/files': (
            'js/lib/diff_match_patch_uncompressed.js',
            'js/lib/syntaxhighlighter/xregexp-min.js',
            'js/lib/syntaxhighlighter/shCore.js',
            'js/lib/syntaxhighlighter/shLegacy.js',
            'js/lib/syntaxhighlighter/shBrushAppleScript.js',
            'js/lib/syntaxhighlighter/shBrushAS3.js',
            'js/lib/syntaxhighlighter/shBrushBash.js',
            'js/lib/syntaxhighlighter/shBrushCpp.js',
            'js/lib/syntaxhighlighter/shBrushCSharp.js',
            'js/lib/syntaxhighlighter/shBrushCss.js',
            'js/lib/syntaxhighlighter/shBrushDiff.js',
            'js/lib/syntaxhighlighter/shBrushJava.js',
            'js/lib/syntaxhighlighter/shBrushJScript.js',
            'js/lib/syntaxhighlighter/shBrushPhp.js',
            'js/lib/syntaxhighlighter/shBrushPlain.js',
            'js/lib/syntaxhighlighter/shBrushPython.js',
            'js/lib/syntaxhighlighter/shBrushSass.js',
            'js/lib/syntaxhighlighter/shBrushSql.js',
            'js/lib/syntaxhighlighter/shBrushVb.js',
            'js/lib/syntaxhighlighter/shBrushXml.js',
            'js/zamboni/storage.js',
            'js/zamboni/files_templates.js',
            'js/zamboni/files.js',
        ),
        'zamboni/mobile': (
            'js/lib/jquery-1.12.0.js',
            'js/lib/jquery.browser.js',
            'js/lib/underscore.js',
            'js/lib/jqmobile.js',
            'js/lib/jquery.cookie.js',
            'js/zamboni/browser.js',
            'js/zamboni/init.js',
            'js/impala/capabilities.js',
            'js/zamboni/analytics.js',
            'js/lib/format.js',
            'js/zamboni/mobile/buttons.js',
            'js/lib/truncate.js',
            'js/zamboni/truncation.js',
            'js/impala/footer.js',
            'js/zamboni/personas_core.js',
            'js/zamboni/mobile/personas.js',
            'js/zamboni/helpers.js',
            'js/zamboni/mobile/general.js',
            'js/common/ratingwidget.js',

            # Firefox Accounts
            'js/lib/uri.js',
            'js/common/fxa-login.js',
        ),
        'zamboni/stats': (
            'js/lib/highcharts.src.js',
            'js/impala/stats/csv_keys.js',
            'js/impala/stats/helpers.js',
            'js/impala/stats/dateutils.js',
            'js/impala/stats/manager.js',
            'js/impala/stats/controls.js',
            'js/impala/stats/overview.js',
            'js/impala/stats/topchart.js',
            'js/impala/stats/chart.js',
            'js/impala/stats/table.js',
            'js/impala/stats/stats.js',
        ),
        'zamboni/admin': (
            'js/zamboni/admin.js',
            'js/zamboni/admin_features.js',
            'js/zamboni/admin_validation.js',
        ),
        # This is included when DEBUG is True.  Bundle in <head>.
        'debug': (
            'js/debug/less_setup.js',
            'js/lib/less.js',
            'js/debug/less_live.js',
        ),
    }
}


# Caching
# Prefix for cache keys (will prevent collisions when running parallel copies)
CACHE_PREFIX = 'amo:%s:' % build_id
KEY_PREFIX = CACHE_PREFIX
FETCH_BY_ID = True

# Number of seconds a count() query should be cached.  Keep it short because
# it's not possible to invalidate these queries.
CACHE_COUNT_TIMEOUT = 60

# To enable pylibmc compression (in bytes)
PYLIBMC_MIN_COMPRESS_LEN = 0  # disabled

# External tools.
JAVA_BIN = '/usr/bin/java'

# Add-on download settings.
PRIVATE_MIRROR_URL = '/_privatefiles'

# File paths
ADDON_ICONS_DEFAULT_PATH = os.path.join(ROOT, 'static', 'img', 'addon-icons')
CA_CERT_BUNDLE_PATH = os.path.join(
    ROOT, 'src/olympia/amo/certificates/roots.pem')

# URL paths
# paths for images, e.g. mozcdn.com/amo or '/static'
VAMO_URL = 'https://versioncheck.addons.mozilla.org'
NEW_PERSONAS_UPDATE_URL = VAMO_URL + '/%(locale)s/themes/update-check/%(id)d'


# Outgoing URL bouncer
REDIRECT_URL = 'https://outgoing.mozilla.org/v1/'
REDIRECT_SECRET_KEY = ''

# Allow URLs from these servers. Use full domain names.
REDIRECT_URL_WHITELIST = ['addons.mozilla.org']

# Default to short expiration; check "remember me" to override
SESSION_ENGINE = 'django.contrib.sessions.backends.signed_cookies'
# See: https://github.com/mozilla/addons-server/issues/1789
SESSION_EXPIRE_AT_BROWSER_CLOSE = False
SESSION_COOKIE_AGE = 2592000
SESSION_COOKIE_SECURE = True
SESSION_COOKIE_HTTPONLY = True
SESSION_COOKIE_DOMAIN = ".%s" % DOMAIN  # bug 608797
MESSAGE_STORAGE = 'django.contrib.messages.storage.cookie.CookieStorage'

# These should have app+locale at the start to avoid redirects
LOGIN_URL = reverse_lazy('users.login')
LOGOUT_URL = reverse_lazy('users.logout')
LOGIN_REDIRECT_URL = '/'
LOGOUT_REDIRECT_URL = '/'
# When logging in with browser ID, a username is created automatically.
# In the case of duplicates, the process is recursive up to this number
# of times.
MAX_GEN_USERNAME_TRIES = 50

# PayPal Settings
PAYPAL_API_VERSION = '78'
PAYPAL_APP_ID = ''

# URLs for various calls.
PAYPAL_API_URL = 'https://api-3t.paypal.com/nvp'
PAYPAL_CGI_URL = 'https://www.paypal.com/cgi-bin/webscr'
PAYPAL_PAY_URL = 'https://svcs.paypal.com/AdaptivePayments/'
PAYPAL_FLOW_URL = 'https://paypal.com/webapps/adaptivepayment/flow/pay'
PAYPAL_PERMISSIONS_URL = 'https://svcs.paypal.com/Permissions/'
PAYPAL_JS_URL = 'https://www.paypalobjects.com/js/external/dg.js'

# Permissions for the live or sandbox servers
PAYPAL_EMBEDDED_AUTH = {'USER': '', 'PASSWORD': '', 'SIGNATURE': ''}

# The PayPal cert that we'll use for checking.
# When None, the Mozilla CA bundle is used to look it up.
PAYPAL_CERT = None

# Contribution limit, one time and monthly
MAX_CONTRIBUTION = 1000

# Email settings
ADDONS_EMAIL = "Mozilla Add-ons <nobody@mozilla.org>"
DEFAULT_FROM_EMAIL = ADDONS_EMAIL

# Email goes to the console by default.  s/console/smtp/ for regular delivery
EMAIL_BACKEND = 'django.core.mail.backends.console.EmailBackend'

# Please use all lowercase for the blacklist.
EMAIL_BLACKLIST = (
    'nobody@mozilla.org',
)

# Please use all lowercase for the QA whitelist.
EMAIL_QA_WHITELIST = ()

# URL for Add-on Validation FAQ.
VALIDATION_FAQ_URL = ('https://wiki.mozilla.org/Add-ons/Reviewers/Guide/'
                      'AddonReviews#Step_2:_Automatic_validation')


# Celery
BROKER_URL = os.environ.get('BROKER_URL',
                            'amqp://olympia:olympia@localhost:5672/olympia')
BROKER_CONNECTION_TIMEOUT = 0.1
BROKER_HEARTBEAT = 60 * 15
CELERY_DEFAULT_QUEUE = 'default'
CELERY_RESULT_BACKEND = os.environ.get('CELERY_RESULT_BACKEND',
                                       'redis://localhost:6379/1')

CELERY_IGNORE_RESULT = True
CELERY_SEND_TASK_ERROR_EMAILS = True
CELERYD_HIJACK_ROOT_LOGGER = False
CELERY_IMPORTS = (
    'olympia.lib.crypto.tasks',
    'olympia.lib.es.management.commands.reindex',
)

# We have separate celeryds for processing devhub & images as fast as possible
# Some notes:
# - always add routes here instead of @task(queue=<name>)
# - when adding a queue, be sure to update deploy.py so that it gets restarted
CELERY_ROUTES = {
    # Priority.
    # If your tasks need to be run as soon as possible, add them here so they
    # are routed to the priority queue.
    'olympia.addons.tasks.index_addons': {'queue': 'priority'},
    'olympia.addons.tasks.unindex_addons': {'queue': 'priority'},
    'olympia.addons.tasks.save_theme': {'queue': 'priority'},
    'olympia.addons.tasks.save_theme_reupload': {'queue': 'priority'},
    'olympia.bandwagon.tasks.index_collections': {'queue': 'priority'},
    'olympia.bandwagon.tasks.unindex_collections': {'queue': 'priority'},
    'olympia.users.tasks.index_users': {'queue': 'priority'},
    'olympia.users.tasks.unindex_users': {'queue': 'priority'},

    # Other queues we prioritize below.

    # AMO Devhub.
    'olympia.devhub.tasks.convert_purified': {'queue': 'devhub'},
    'olympia.devhub.tasks.flag_binary': {'queue': 'devhub'},
    'olympia.devhub.tasks.get_preview_sizes': {'queue': 'devhub'},
    'olympia.devhub.tasks.handle_file_validation_result': {'queue': 'devhub'},
    'olympia.devhub.tasks.handle_upload_validation_result': {
        'queue': 'devhub'},
    'olympia.devhub.tasks.resize_icon': {'queue': 'devhub'},
    'olympia.devhub.tasks.resize_preview': {'queue': 'devhub'},
    'olympia.devhub.tasks.send_welcome_email': {'queue': 'devhub'},
    'olympia.devhub.tasks.submit_file': {'queue': 'devhub'},
    'olympia.devhub.tasks.validate_file': {'queue': 'devhub'},
    'olympia.devhub.tasks.validate_file_path': {'queue': 'devhub'},

    # This is currently used only by validation tasks.
    # This puts the chord_unlock task on the devhub queue. Which means anything
    # that uses chord() or group() must also be running in this queue or must
    # be on a worker that listens to the same queue.
    'celery.chord_unlock': {'queue': 'devhub'},
    'olympia.devhub.tasks.compatibility_check': {'queue': 'devhub'},

    # Images.
    'olympia.bandwagon.tasks.resize_icon': {'queue': 'images'},
    'olympia.users.tasks.resize_photo': {'queue': 'images'},
    'olympia.users.tasks.delete_photo': {'queue': 'images'},
    'olympia.devhub.tasks.resize_icon': {'queue': 'images'},
    'olympia.devhub.tasks.resize_preview': {'queue': 'images'},

    # AMO validator.
    'olympia.zadmin.tasks.bulk_validate_file': {'queue': 'limited'},

    # AMO
    'olympia.amo.tasks.delete_anonymous_collections': {'queue': 'amo'},
    'olympia.amo.tasks.delete_logs': {'queue': 'amo'},
    'olympia.amo.tasks.delete_stale_contributions': {'queue': 'amo'},
    'olympia.amo.tasks.migrate_editor_eventlog': {'queue': 'amo'},
    'olympia.amo.tasks.send_email': {'queue': 'amo'},
    'olympia.amo.tasks.set_modified_on_object': {'queue': 'amo'},

    # Addons
    'olympia.addons.tasks.calc_checksum': {'queue': 'addons'},
    'olympia.addons.tasks.delete_persona_image': {'queue': 'addons'},
    'olympia.addons.tasks.delete_preview_files': {'queue': 'addons'},
    'olympia.addons.tasks.update_incompatible_appversions': {
        'queue': 'addons'},
    'olympia.addons.tasks.version_changed': {'queue': 'addons'},

    # API
    'olympia.api.tasks.process_results': {'queue': 'api'},
    'olympia.api.tasks.process_webhook': {'queue': 'api'},

    # Crons
    'olympia.addons.cron._update_addon_average_daily_users': {'queue': 'cron'},
    'olympia.addons.cron._update_addon_download_totals': {'queue': 'cron'},
    'olympia.addons.cron._update_addons_current_version': {'queue': 'cron'},
    'olympia.addons.cron._update_appsupport': {'queue': 'cron'},
    'olympia.addons.cron._update_daily_theme_user_counts': {'queue': 'cron'},
    'olympia.bandwagon.cron._drop_collection_recs': {'queue': 'cron'},
    'olympia.bandwagon.cron._update_collections_subscribers': {
        'queue': 'cron'},
    'olympia.bandwagon.cron._update_collections_votes': {'queue': 'cron'},

    # Bandwagon
    'olympia.bandwagon.tasks.collection_meta': {'queue': 'bandwagon'},
    'olympia.bandwagon.tasks.collection_votes': {'queue': 'bandwagon'},
    'olympia.bandwagon.tasks.collection_watchers': {'queue': 'bandwagon'},
    'olympia.bandwagon.tasks.delete_icon': {'queue': 'bandwagon'},
    'olympia.bandwagon.tasks.resize_icon': {'queue': 'bandwagon'},

    # Editors
    'olympia.editors.tasks.add_commentlog': {'queue': 'editors'},
    'olympia.editors.tasks.add_versionlog': {'queue': 'editors'},
    'olympia.editors.tasks.approve_rereview': {'queue': 'editors'},
    'olympia.editors.tasks.reject_rereview': {'queue': 'editors'},
    'olympia.editors.tasks.send_mail': {'queue': 'editors'},

    # Files
    'olympia.files.tasks.extract_file': {'queue': 'files'},
    'olympia.files.tasks.fix_let_scope_bustage_in_addons': {'queue': 'files'},

    # Crypto
    'olympia.lib.crypto.tasks.sign_addons': {'queue': 'crypto'},

    # Search
    'olympia.lib.es.management.commands.reindex.create_new_index': {
        'queue': 'search'},
    'olympia.lib.es.management.commands.reindex.delete_indexes': {
        'queue': 'search'},
    'olympia.lib.es.management.commands.reindex.flag_database': {
        'queue': 'search'},
    'olympia.lib.es.management.commands.reindex.index_data': {
        'queue': 'search'},
    'olympia.lib.es.management.commands.reindex.unflag_database': {
        'queue': 'search'},
    'olympia.lib.es.management.commands.reindex.update_aliases': {
        'queue': 'search'},

    # Reviews
    'olympia.reviews.models.check_spam': {'queue': 'reviews'},
    'olympia.reviews.tasks.addon_bayesian_rating': {'queue': 'reviews'},
    'olympia.reviews.tasks.addon_grouped_rating': {'queue': 'reviews'},
    'olympia.reviews.tasks.addon_review_aggregates': {'queue': 'reviews'},
    'olympia.reviews.tasks.update_denorm': {'queue': 'reviews'},


    # Stats
    'olympia.stats.tasks.addon_total_contributions': {'queue': 'stats'},
    'olympia.stats.tasks.index_collection_counts': {'queue': 'stats'},
    'olympia.stats.tasks.index_download_counts': {'queue': 'stats'},
    'olympia.stats.tasks.index_theme_user_counts': {'queue': 'stats'},
    'olympia.stats.tasks.index_update_counts': {'queue': 'stats'},
    'olympia.stats.tasks.update_addons_collections_downloads': {
        'queue': 'stats'},
    'olympia.stats.tasks.update_collections_total': {'queue': 'stats'},
    'olympia.stats.tasks.update_global_totals': {'queue': 'stats'},
    'olympia.stats.tasks.update_google_analytics': {'queue': 'stats'},

    # Tags
    'olympia.tags.tasks.clean_tag': {'queue': 'tags'},
    'olympia.tags.tasks.update_all_tag_stats': {'queue': 'tags'},
    'olympia.tags.tasks.update_tag_stat': {'queue': 'tags'},

    # Users
    'olympia.users.tasks.delete_photo': {'queue': 'users'},
    'olympia.users.tasks.resize_photo': {'queue': 'users'},
    'olympia.users.tasks.update_user_ratings_task': {'queue': 'users'},

    # Zadmin
    'olympia.zadmin.tasks.add_validation_jobs': {'queue': 'zadmin'},
    'olympia.zadmin.tasks.admin_email': {'queue': 'zadmin'},
    'olympia.zadmin.tasks.celery_error': {'queue': 'zadmin'},
    'olympia.zadmin.tasks.fetch_langpack': {'queue': 'zadmin'},
    'olympia.zadmin.tasks.fetch_langpacks': {'queue': 'zadmin'},
    'olympia.zadmin.tasks.notify_compatibility': {'queue': 'zadmin'},
    'olympia.zadmin.tasks.notify_compatibility_chunk': {'queue': 'zadmin'},
    'olympia.zadmin.tasks.tally_validation_results': {'queue': 'zadmin'},
    'olympia.zadmin.tasks.update_maxversions': {'queue': 'zadmin'},
}


# This is just a place to store these values, you apply them in your
# task decorator, for example:
#   @task(time_limit=CELERY_TIME_LIMITS['lib...']['hard'])
# Otherwise your task will use the default settings.
CELERY_TIME_LIMITS = {
    # The reindex management command can take up to 3 hours to run.
    'olympia.lib.es.management.commands.reindex': {
        'soft': 10800, 'hard': 14400},
}

# When testing, we always want tasks to raise exceptions. Good for sanity.
CELERY_EAGER_PROPAGATES_EXCEPTIONS = True

# Time in seconds before celery.exceptions.SoftTimeLimitExceeded is raised.
# The task can catch that and recover but should exit ASAP. Note that there is
# a separate, shorter timeout for validation tasks.
CELERYD_TASK_SOFT_TIME_LIMIT = 60 * 30

# Logging
LOG_LEVEL = logging.DEBUG
HAS_SYSLOG = True  # syslog is used if HAS_SYSLOG and NOT DEBUG.
SYSLOG_TAG = "http_app_addons"
SYSLOG_TAG2 = "http_app_addons2"
# See PEP 391 and log_settings.py for formatting help.  Each section of
# LOGGING will get merged into the corresponding section of
# log_settings.py. Handlers and log levels are set up automatically based
# on LOG_LEVEL and DEBUG unless you set them here.  Messages will not
# propagate through a logger unless propagate: True is set.
LOGGING_CONFIG = None
LOGGING = {
    'loggers': {
        'amo.validator': {'level': logging.WARNING},
        'amqplib': {'handlers': ['null']},
        'caching.invalidation': {'handlers': ['null']},
        'caching': {'level': logging.ERROR},
        'elasticsearch': {'handlers': ['null']},
        'rdflib': {'handlers': ['null']},
        'z.task': {'level': logging.INFO},
        'z.es': {'level': logging.INFO},
        's.client': {'level': logging.INFO},
    },
}

# CSP Settings

PROD_CDN_HOST = 'https://addons.cdn.mozilla.net'
ANALYTICS_HOST = 'https://ssl.google-analytics.com'

CSP_REPORT_URI = '/__cspreport__'
CSP_REPORT_ONLY = False
CSP_EXCLUDE_URL_PREFIXES = ()

# NOTE: CSP_DEFAULT_SRC MUST be set otherwise things not set
# will default to being open to anything.
CSP_DEFAULT_SRC = (
    "'self'",
)
CSP_CONNECT_SRC = (
    "'self'",
    'https://sentry.prod.mozaws.net',
)
CSP_FONT_SRC = (
    "'self'",
    PROD_CDN_HOST,
)
CSP_FRAME_SRC = (
    "'self'",
    'https://ic.paypal.com',
    'https://paypal.com',
    'https://www.google.com/recaptcha/',
    'https://www.paypal.com',
)
CSP_IMG_SRC = (
    "'self'",
    'data:',  # Used in inlined mobile css.
    'blob:',  # Needed for image uploads.
    'https://www.paypal.com',
    ANALYTICS_HOST,
    PROD_CDN_HOST,
    'https://static.addons.mozilla.net',  # CDN origin server.
    'https://sentry.prod.mozaws.net',
)
CSP_MEDIA_SRC = (
    'https://videos.cdn.mozilla.net',
)
CSP_OBJECT_SRC = ("'none'",)

# https://addons.mozilla.org is needed for about:addons because
# the discovery pane's origin is https://services.addons.mozilla.org
# and as a result 'self' doesn't match requests to addons.mozilla.org.
CSP_SCRIPT_SRC = (
    "'self'",
    'https://addons.mozilla.org',
    'https://www.paypalobjects.com',
    'https://www.google.com/recaptcha/',
    'https://www.gstatic.com/recaptcha/',
    ANALYTICS_HOST,
    PROD_CDN_HOST,
)
CSP_STYLE_SRC = (
    "'self'",
    "'unsafe-inline'",
    PROD_CDN_HOST,
)

# Should robots.txt deny everything or disallow a calculated list of URLs we
# don't want to be crawled?  Default is true, allow everything, toggled to
# False on -dev and stage.
# Also see http://www.google.com/support/webmasters/bin/answer.py?answer=93710
ENGAGE_ROBOTS = True

# Read-only mode setup.
READ_ONLY = False


# Turn on read-only mode in local_settings.py by putting this line
# at the VERY BOTTOM: read_only_mode(globals())
def read_only_mode(env):
    env['READ_ONLY'] = True

    # Replace the default (master) db with a slave connection.
    if not env.get('SLAVE_DATABASES'):
        raise Exception("We need at least one slave database.")
    slave = env['SLAVE_DATABASES'][0]
    env['DATABASES']['default'] = env['DATABASES'][slave]

    # No sessions without the database, so disable auth.
    env['AUTHENTICATION_BACKENDS'] = ('olympia.users.backends.NoAuthForYou',)

    # Add in the read-only middleware before csrf middleware.
    extra = 'olympia.amo.middleware.ReadOnlyMiddleware'
    before = 'session_csrf.CsrfMiddleware'
    m = list(env['MIDDLEWARE_CLASSES'])
    m.insert(m.index(before), extra)
    env['MIDDLEWARE_CLASSES'] = tuple(m)


# Uploaded file limits
MAX_ICON_UPLOAD_SIZE = 4 * 1024 * 1024
MAX_IMAGE_UPLOAD_SIZE = 4 * 1024 * 1024
MAX_VIDEO_UPLOAD_SIZE = 4 * 1024 * 1024
MAX_PHOTO_UPLOAD_SIZE = MAX_ICON_UPLOAD_SIZE
MAX_PERSONA_UPLOAD_SIZE = 300 * 1024
MAX_REVIEW_ATTACHMENT_UPLOAD_SIZE = 5 * 1024 * 1024

# RECAPTCHA: overload the following key setttings in local_settings.py
# with your keys.
NOBOT_RECAPTCHA_PUBLIC_KEY = ''
NOBOT_RECAPTCHA_PRIVATE_KEY = ''

# Send Django signals asynchronously on a background thread.
ASYNC_SIGNALS = True

# Performance for persona pagination, we hardcode the number of
# available pages when the filter is up-and-coming.
PERSONA_DEFAULT_PAGES = 10

REDIS_LOCATION = os.environ.get(
    'REDIS_LOCATION',
    'redis://localhost:6379/0?socket_timeout=0.5')


def get_redis_settings(uri):
    import urlparse
    urlparse.uses_netloc.append('redis')

    result = urlparse.urlparse(uri)

    options = dict(urlparse.parse_qsl(result.query))

    if 'socket_timeout' in options:
        options['socket_timeout'] = float(options['socket_timeout'])

    return {
        'HOST': result.hostname,
        'PORT': result.port,
        'PASSWORD': result.password,
        'DB': int((result.path or '0').lstrip('/')),
        'OPTIONS': options
    }

# This is used for `django-cache-machine`
REDIS_BACKEND = REDIS_LOCATION

REDIS_BACKENDS = {
    'master': get_redis_settings(REDIS_LOCATION)
}

# Full path or executable path (relative to $PATH) of the spidermonkey js
# binary.  It must be a version compatible with amo-validator.
SPIDERMONKEY = None

# Number of seconds before celery tasks will abort addon validation:
VALIDATOR_TIMEOUT = 110

# Max number of warnings/errors to show from validator. Set to None for no
# limit.
VALIDATOR_MESSAGE_LIMIT = 500

# Feature flags
UNLINK_SITE_STATS = True

# Set to True if we're allowed to use X-SENDFILE.
XSENDFILE = True
XSENDFILE_HEADER = 'X-SENDFILE'

MOBILE_COOKIE = 'mamo'

# If the users's Firefox has a version number greater than this we consider it
# a beta.
MIN_BETA_VERSION = '3.7'

DEFAULT_SUGGESTED_CONTRIBUTION = 5

# Path to `ps`.
PS_BIN = '/bin/ps'

BLOCKLIST_COOKIE = 'BLOCKLIST_v1'

# The maximum file size that is shown inside the file viewer.
FILE_VIEWER_SIZE_LIMIT = 1048576
# The maximum file size that you can have inside a zip file.
FILE_UNZIP_SIZE_LIMIT = 104857600

# How long to delay tasks relying on file system to cope with NFS lag.
NFS_LAG_DELAY = 3

# A whitelist of domains that the authentication script will redirect to upon
# successfully logging in or out.
VALID_LOGIN_REDIRECTS = {
    'builder': 'https://builder.addons.mozilla.org',
    'builderstage': 'https://builder-addons.allizom.org',
    'buildertrunk': 'https://builder-addons-dev.allizom.org',
}

# Elasticsearch
ES_HOSTS = [os.environ.get('ELASTICSEARCH_LOCATION', '127.0.0.1:9200')]
ES_URLS = ['http://%s' % h for h in ES_HOSTS]
ES_INDEXES = {
    'default': 'addons',
    'stats': 'addons_stats',
}

ES_TIMEOUT = 30
ES_DEFAULT_NUM_REPLICAS = 2
ES_DEFAULT_NUM_SHARDS = 5

# Default AMO user id to use for tasks.
TASK_USER_ID = 4757633

# If this is False, tasks and other jobs that send non-critical emails should
# use a fake email backend.
SEND_REAL_EMAIL = False

STATSD_HOST = 'localhost'
STATSD_PORT = 8125
STATSD_PREFIX = 'amo'

# The django statsd client to use, see django-statsd for more.
STATSD_CLIENT = 'django_statsd.clients.normal'

GRAPHITE_HOST = 'localhost'
GRAPHITE_PORT = 2003
GRAPHITE_PREFIX = 'amo'
GRAPHITE_TIMEOUT = 1

# IP addresses of servers we use as proxies.
KNOWN_PROXIES = []

# Blog URL
DEVELOPER_BLOG_URL = 'http://blog.mozilla.com/addons/feed/'

LOGIN_RATELIMIT_USER = 5
LOGIN_RATELIMIT_ALL_USERS = '15/m'

CSRF_FAILURE_VIEW = 'olympia.amo.views.csrf_failure'

# Testing responsiveness without rate limits.
CELERY_DISABLE_RATE_LIMITS = True

# Default file storage mechanism that holds media.
DEFAULT_FILE_STORAGE = 'olympia.amo.utils.LocalFileStorage'

# This is the signing server for signing fully reviewed files.
SIGNING_SERVER = ''
# This is the signing server for signing preliminary reviewed files.
PRELIMINARY_SIGNING_SERVER = ''
# And how long we'll give the server to respond.
SIGNING_SERVER_TIMEOUT = 10
# Hotfix addons (don't sign those, they're already signed by Mozilla.
HOTFIX_ADDON_GUIDS = ['firefox-hotfix@mozilla.org',
                      'thunderbird-hotfix@mozilla.org']
# Minimum Firefox version for default to compatible addons to be signed.
MIN_D2C_VERSION = '4'
# Minimum Firefox version for not default to compatible addons to be signed.
MIN_NOT_D2C_VERSION = '37'

# True when the Django app is running from the test suite.
IN_TEST_SUITE = False

# The configuration for the client that speaks to solitude.
# A tuple of the solitude hosts.
SOLITUDE_HOSTS = ('',)

# The oAuth key and secret that solitude needs.
SOLITUDE_KEY = ''
SOLITUDE_SECRET = ''
# The timeout we'll give solitude.
SOLITUDE_TIMEOUT = 10

# The OAuth keys to connect to the solitude host specified above.
SOLITUDE_OAUTH = {'key': '', 'secret': ''}

# Temporary flag to work with navigator.mozPay() on devices that don't
# support it natively.
SIMULATE_NAV_PAY = False

# When the dev. agreement gets updated and you need users to re-accept it
# change this date. You won't want to do this for minor format changes.
# The tuple is passed through to datetime.date, so please use a valid date
# tuple. If the value is None, then it will just not be used at all.
DEV_AGREEMENT_LAST_UPDATED = None

# If you want to allow self-reviews for add-ons/apps, then enable this.
# In production we do not want to allow this.
ALLOW_SELF_REVIEWS = False

# Modify the user-agents we check for in django-mobility
# (Android has since changed its user agent).
MOBILE_USER_AGENTS = ('mozilla.+mobile|android|fennec|iemobile|'
                      'iphone|opera (?:mini|mobi)')

# Credentials for accessing Google Analytics stats.
GOOGLE_ANALYTICS_CREDENTIALS = {}

# Which domain to access GA stats for. If not set, defaults to DOMAIN.
GOOGLE_ANALYTICS_DOMAIN = None

# Used for general web API access.
GOOGLE_API_CREDENTIALS = ''

# Google translate settings.
GOOGLE_TRANSLATE_API_URL = 'https://www.googleapis.com/language/translate/v2'
GOOGLE_TRANSLATE_REDIRECT_URL = (
    'https://translate.google.com/#auto/{lang}/{text}')

# Language pack fetcher settings
LANGPACK_OWNER_EMAIL = 'addons-team@mozilla.com'
LANGPACK_DOWNLOAD_BASE = 'https://ftp.mozilla.org/pub/mozilla.org/'
LANGPACK_PATH_DEFAULT = '%s/releases/%s/win32/xpi/'
# E.g. https://ftp.mozilla.org/pub/mozilla.org/firefox/releases/23.0/SHA512SUMS
LANGPACK_MANIFEST_PATH = '../../SHA512SUMS'
LANGPACK_MAX_SIZE = 5 * 1024 * 1024  # 5MB should be more than enough

# This saves us when we upgrade jingo-minify (jsocol/jingo-minify@916b054c).
JINGO_MINIFY_USE_STATIC = True

# Whitelist IP addresses of the allowed clients that can post email
# through the API.
WHITELISTED_CLIENTS_EMAIL_API = []

# Allow URL style format override. eg. "?format=json"
URL_FORMAT_OVERRIDE = 'format'

# Add on used to collect stats (!technical dept around!)
ADDON_COLLECTOR_ID = 11950

# Connection to the hive server.
HIVE_CONNECTION = {
    'host': 'peach-gw.peach.metrics.scl3.mozilla.com',
    'port': 10000,
    'user': 'amo_prod',
    'password': '',
    'auth_mechanism': 'PLAIN',
}

# Enable ETags (based on response content) on every view in CommonMiddleware.
USE_ETAGS = True

# CDN Host is blank on local installs, overwritten in dev/stage/prod envs.
# Useful to force some dynamic content to be served from the CDN.
CDN_HOST = ''

# Static
STATIC_ROOT = path('site-static')
STATIC_URL = '/static/'
JINGO_MINIFY_ROOT = path('static')
STATICFILES_DIRS = (
    path('static'),
    JINGO_MINIFY_ROOT
)
NETAPP_STORAGE = TMP_PATH
GUARDED_ADDONS_PATH = ROOT + u'/guarded-addons'


# These are key files that must be present on disk to encrypt/decrypt certain
# database fields.
AES_KEYS = {
    # 'api_key:secret': os.path.join(ROOT, 'path', 'to', 'file.key'),
}

# Time in seconds for how long a JWT auth token created by developers with
# their API key can live. When developers are creating auth tokens they cannot
# set the expiration any longer than this.
MAX_APIKEY_JWT_AUTH_TOKEN_LIFETIME = 60

# django-rest-framework-jwt settings:
JWT_AUTH = {
    # Use HMAC using SHA-256 hash algorithm. It should be the default, but we
    # want to make sure it does not change behind our backs.
    # See https://github.com/jpadilla/pyjwt/blob/master/docs/algorithms.rst
    'JWT_ALGORITHM': 'HS256',

    # This adds some padding to timestamp validation in case client/server
    # clocks are off.
    'JWT_LEEWAY': 5,

    # Expiration for non-apikey jwt tokens. Since this will be used by our
    # frontend clients we want a longer expiration than normal, matching the
    # session cookie expiration.
    'JWT_EXPIRATION_DELTA': datetime.timedelta(seconds=SESSION_COOKIE_AGE),

    # We don't allow refreshes, instead we simply have a long duration.
    'JWT_ALLOW_REFRESH': False,

    # Prefix for non-apikey jwt tokens. Should be different from 'JWT' which we
    # already used for api key tokens.
    'JWT_AUTH_HEADER_PREFIX': 'Bearer',
}

REST_FRAMEWORK = {
    # Set this because the default is to also include:
    #   'rest_framework.renderers.BrowsableAPIRenderer'
    # Which it will try to use if the client accepts text/html.
    'DEFAULT_RENDERER_CLASSES': (
        'rest_framework.renderers.JSONRenderer',
    ),
    'DEFAULT_AUTHENTICATION_CLASSES': (
        'olympia.api.authentication.JSONWebTokenAuthentication',
    ),
    # Set parser classes to include the fix for
    # https://github.com/tomchristie/django-rest-framework/issues/3951
    'DEFAULT_PARSER_CLASSES': (
        'rest_framework.parsers.JSONParser',
        'rest_framework.parsers.FormParser',
        'olympia.api.parsers.MultiPartParser',
    ),
    # Add our custom exception handler, that wraps all exceptions into
    # Responses and not just the ones that are api-related.
    'EXCEPTION_HANDLER': 'olympia.api.exceptions.custom_exception_handler',

    # Enable pagination
    'PAGE_SIZE': 25,
}

# This is the DSN to the local Sentry service. It might be overidden in
# site-specific settings files as well.
SENTRY_DSN = os.environ.get('SENTRY_DSN')<|MERGE_RESOLUTION|>--- conflicted
+++ resolved
@@ -8,11 +8,8 @@
 
 from django.utils.functional import lazy
 from django.core.urlresolvers import reverse_lazy
-<<<<<<< HEAD
-=======
+
 import environ
-from heka.config import client_from_dict_config
->>>>>>> c12a0811
 
 env = environ.Env()
 
