from django.contrib import admin
from django.forms.fields import ChoiceField
from django.shortcuts import redirect
from django.template.response import TemplateResponse
from django.urls import path
from django.utils.html import format_html, conditional_escape
from django.utils.safestring import mark_safe
from django.utils.translation import ugettext_lazy as _

from olympia import amo
from olympia.activity.models import ActivityLog
from olympia.addons.models import Addon
from olympia.amo.urlresolvers import reverse

from .models import Block


class BlockAdminAddMixin():

    def get_urls(self):
        # Drop the existing add_view path so we can use our own
        urls = [url for url in super().get_urls()
                if url.name != 'blocklist_block_add']
        my_urls = [
            path(
                'add/',
                self.admin_site.admin_view(self.input_guids_view),
                name='blocklist_block_add'),
            path(
                'add_single/',
                self.admin_site.admin_view(self.add_single_view),
                name='blocklist_block_add_single'),
            path(
                'add_mutiple/',
                self.admin_site.admin_view(self.add_multiple_view),
                name='blocklist_block_add_multiple'),
        ]
        return my_urls + urls

    def input_guids_view(self, request, form_url='', extra_context=None):
        errors = []
        if request.method == 'POST':
            guids_data = request.POST.get('guids')
            guids = guids_data.split(',') if guids_data else []
            if len(guids) == 1:
                guid = guids[0]
                # If the guid already has a Block go to the change view
                existing = Block.objects.filter(guid=guid).first()
                if existing:
                    return redirect(
                        'admin:blocklist_block_change', existing.id)

                if not Addon.unfiltered.filter(guid=guid).exists():
                    # We might want to do something better than this eventually
                    # - e.g. go to the multi_view once implemented.
                    errors.append(
                        _('Addon with specified GUID does not exist'))
                else:
                    # Otherwise proceed to the single guid add view
                    return redirect(
                        reverse('admin:blocklist_block_add_single') +
                        f'?guid={guid}')
            elif len(guids) > 1:
                # If there's > 1 guid go to multi view.
                return redirect(
                    'admin:blocklist_block_add_multiple')

        context = {}
        context.update({
            'add': True,
            'change': False,
            'has_view_permission': self.has_view_permission(request, None),
            'has_add_permission': self.has_add_permission(request),
            'has_change_permission': self.has_change_permission(request, None),
            'app_label': 'blocklist',
            'opts': self.model._meta,
            'title': 'Block Add-ons',
            'save_as': False,
            'errors': errors,
        })
        return TemplateResponse(
            request, "blocklist/add_guids.html", context)

    def add_single_view(self, request, form_url='', extra_context=None):
        """This is just the default django add view."""
        return self.add_view(
            request, form_url=form_url, extra_context=extra_context)

    def add_multiple_view(self, request, **kwargs):
        raise NotImplementedError


def format_block_history(logs):
    def format_html_join_kw(sep, format_string, kwargs_generator):
        return mark_safe(conditional_escape(sep).join(
            format_html(format_string, **kwargs)
            for kwargs in kwargs_generator
        ))

    history_format_string = (
        '<li>'
        '{date}. {action} by {name}: {guid}, versions {min} - {max}. {legacy}'
        '<ul><li>{reason}</li></ul>'
        '</li>')
    guid_url_format_string = '<a href="{url}">{text}</a>'

    log_entries_gen = (
        {'date': (
            format_html(
                guid_url_format_string,
                url=log.details.get('url'),
                text=log.created.date())
            if log.details.get('url') else log.created.date()),
         'action': amo.LOG_BY_ID[log.action].short,
         'name': log.author_name,
         'guid': log.details.get('guid'),
         'min': log.details.get('min_version'),
         'max': log.details.get('max_version'),
         'legacy': (
            'Included in legacy blocklist.'
            if log.details.get('include_in_legacy') else ''),
         'reason': log.details.get('reason')}
        for log in logs)
    return format_html(
        '<ul>\n{}\n</ul>',
        format_html_join_kw('\n', history_format_string, log_entries_gen))


@admin.register(Block)
class BlockAdmin(BlockAdminAddMixin, admin.ModelAdmin):
    list_display = (
        'guid',
        'min_version',
        'max_version',
        'updated_by',
        'modified')
    readonly_fields = (
        'addon_guid',
        'addon_name',
        'addon_updated',
        'users',
        'review_listed_link',
        'review_unlisted_link',
        'block_history',
        'url_link',
    )
    ordering = ['-modified']
    view_on_site = False
    list_select_related = ('updated_by',)
    actions = ['delete_selected']

    class Media:
        css = {
            'all': ('css/admin/blocklist_block.css',)
        }

    def addon_guid(self, obj):
        return obj.guid
    addon_guid.short_description = 'Add-on GUID'

    def addon_name(self, obj):
        return obj.addon.name

    def addon_updated(self, obj):
        return obj.addon.modified

    def users(self, obj):
        return obj.addon.average_daily_users

    def review_listed_link(self, obj):
        has_listed = any(
            True for v in self._get_addon_versions(obj).values()
            if v == amo.RELEASE_CHANNEL_LISTED)
        if has_listed:
            url = reverse(
                'reviewers.review',
                kwargs={'addon_id': obj.addon.pk})
            return format_html(
                '<a href="{}">{}</a>', url, _('Review Listed'))
        return ''

    def review_unlisted_link(self, obj):
        has_unlisted = any(
            True for v in self._get_addon_versions(obj).values()
            if v == amo.RELEASE_CHANNEL_UNLISTED)
        if has_unlisted:
            url = reverse(
                'reviewers.review',
                args=('unlisted', obj.addon.pk))
            return format_html(
                '<a href="{}">{}</a>', url, _('Review Unlisted'))
        return ''

    def url_link(self, obj):
        return format_html('<a href="{}">{}</a>', obj.url, obj.url)

    def block_history(self, obj):
<<<<<<< HEAD
        return format_block_history(
            ActivityLog.objects.for_addons((obj.addon,)).filter(
                action__in=Block.ACTIVITY_IDS).order_by('created'))
=======
        history_format_string = (
            '<li>{}. {} {} Versions {} - {}<ul><li>{}</li></ul></li>')

        logs = ActivityLog.objects.for_block(obj).filter(
            action__in=Block.ACTIVITY_IDS).order_by('created')
        log_entries_gen = (
            (log.created.date(),
             log.user.name,
             str(log),
             log.details.get('min_version'),
             log.details.get('max_version'),
             log.details.get('reason'))
            for log in logs)
        return format_html(
            '<ul>\n{}\n</ul>',
            format_html_join('\n', history_format_string, log_entries_gen))
>>>>>>> ece72669

    def get_fieldsets(self, request, obj):
        details = (
            None, {
                'fields': (
                    'addon_guid',
                    'addon_name',
                    'addon_updated',
                    'users',
                    ('review_listed_link', 'review_unlisted_link'))
            })
        history = (
            'Block History', {
                'fields': (
                    'block_history',
                )
            })
        edit = (
            'Add New Block' if not obj else 'Edit Block', {
                'fields': (
                    'min_version',
                    'max_version',
                    'url' if not obj else ('url', 'url_link'),
                    'reason',
                    'include_in_legacy'),
            })

        return (details, history, edit) if obj is not None else (details, edit)

    def render_change_form(self, request, context, add=False, change=False,
                           form_url='', obj=None):
        if add:
            context['adminform'].form.instance.guid = self.get_request_guid(
                request)
        return super().render_change_form(
            request, context, add=add, change=change, form_url=form_url,
            obj=obj)

    def save_model(self, request, obj, form, change):
        obj.updated_by = request.user
        if not change:
            obj.guid = self.get_request_guid(request)
        action = (
            amo.LOG.BLOCKLIST_BLOCK_EDITED if change else
            amo.LOG.BLOCKLIST_BLOCK_ADDED)
        details = {
            'guid': obj.guid,
            'min_version': obj.min_version,
            'max_version': obj.max_version,
            'url': obj.url,
            'reason': obj.reason,
            'include_in_legacy': obj.include_in_legacy,
        }
        super().save_model(request, obj, form, change)
        ActivityLog.create(action, obj.addon, obj.guid, obj, details=details)

    def delete_model(self, request, obj):
        args = [amo.LOG.BLOCKLIST_BLOCK_DELETED, obj.addon, obj.guid]
        super().delete_model(request, obj)
        ActivityLog.create(*args)

    def _get_addon_versions(self, obj):
        """Add some caching on the version queries.
        We add it to the object rather than self because the
        ModelAdmin instance can be reused by subsequent requests.
        """
        if not obj or not obj.addon:
            return {}
        elif not hasattr(obj, '_addon_versions_cache'):
            qs = obj.addon.versions(
                manager='unfiltered_for_relations').values(
                'version', 'channel')
            obj._addon_versions_cache = {
                version['version']: version['channel'] for version in qs}
        return obj._addon_versions_cache

    def _get_version_choices(self, obj, field):
        default = obj._meta.get_field(field).default
        return (
            (version, version) for version in (
                [default] + list(self._get_addon_versions(obj).keys())
            )
        )

    def get_request_guid(self, request):
        return request.GET.get('guid')

    def get_form(self, request, obj=None, change=False, **kwargs):
        form = super().get_form(request, obj=obj, change=change, **kwargs)
        obj = Block(guid=self.get_request_guid(request)) if not obj else obj
        form.base_fields['min_version'].choices = self._get_version_choices(
            obj, 'min_version')
        form.base_fields['max_version'].choices = self._get_version_choices(
            obj, 'max_version')
        return form

    def formfield_for_dbfield(self, db_field, request, **kwargs):
        if db_field.name in ('min_version', 'max_version'):
            return ChoiceField(**kwargs)
        return super().formfield_for_dbfield(db_field, request, **kwargs)<|MERGE_RESOLUTION|>--- conflicted
+++ resolved
@@ -195,28 +195,9 @@
         return format_html('<a href="{}">{}</a>', obj.url, obj.url)
 
     def block_history(self, obj):
-<<<<<<< HEAD
         return format_block_history(
-            ActivityLog.objects.for_addons((obj.addon,)).filter(
+            ActivityLog.objects.for_block(obj).filter(
                 action__in=Block.ACTIVITY_IDS).order_by('created'))
-=======
-        history_format_string = (
-            '<li>{}. {} {} Versions {} - {}<ul><li>{}</li></ul></li>')
-
-        logs = ActivityLog.objects.for_block(obj).filter(
-            action__in=Block.ACTIVITY_IDS).order_by('created')
-        log_entries_gen = (
-            (log.created.date(),
-             log.user.name,
-             str(log),
-             log.details.get('min_version'),
-             log.details.get('max_version'),
-             log.details.get('reason'))
-            for log in logs)
-        return format_html(
-            '<ul>\n{}\n</ul>',
-            format_html_join('\n', history_format_string, log_entries_gen))
->>>>>>> ece72669
 
     def get_fieldsets(self, request, obj):
         details = (
