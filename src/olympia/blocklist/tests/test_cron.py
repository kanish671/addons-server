--- conflicted
+++ resolved
@@ -1,11 +1,8 @@
 import datetime
 import json
 import os
-<<<<<<< HEAD
 import pytest
-=======
 from datetime import timedelta
->>>>>>> 55c63f30
 from unittest import mock
 
 from django.conf import settings
@@ -15,12 +12,8 @@
 from waffle.testutils import override_switch
 
 from olympia.amo.tests import addon_factory, TestCase, user_factory
-<<<<<<< HEAD
-from olympia.blocklist.cron import auto_import_blocklist, upload_mlbf_to_kinto
-=======
 from olympia.blocklist.cron import (
-    get_blocklist_last_modified_time, upload_mlbf_to_kinto)
->>>>>>> 55c63f30
+    auto_import_blocklist, get_blocklist_last_modified_time, upload_mlbf_to_kinto)
 from olympia.blocklist.mlbf import MLBF
 from olympia.blocklist.models import Block
 from olympia.blocklist.tasks import (
@@ -226,7 +219,15 @@
             get_config(MLBF_TIME_CONFIG_KEY, json_value=True) ==
             int(datetime.datetime(2020, 1, 1, 12, 34, 56).timestamp() * 1000))
 
-<<<<<<< HEAD
+        frozen_time.tick()
+        # If the first block is deleted the last_modified date won't have
+        # changed, but the number of blocks will, so trigger a new filter.
+        last_modified = get_blocklist_last_modified_time()
+        self.block.delete()
+        assert last_modified == get_blocklist_last_modified_time()
+        upload_mlbf_to_kinto()
+        assert self.publish_attachment_mock.call_count == 2  # called again
+        
 
 @pytest.mark.django_db
 @mock.patch('olympia.blocklist.cron.call_command')
@@ -237,14 +238,4 @@
 
     with override_switch('blocklist_auto_import', active=True):
         auto_import_blocklist()
-        call_command_mock.assert_called()
-=======
-        frozen_time.tick()
-        # If the first block is deleted the last_modified date won't have
-        # changed, but the number of blocks will, so trigger a new filter.
-        last_modified = get_blocklist_last_modified_time()
-        self.block.delete()
-        assert last_modified == get_blocklist_last_modified_time()
-        upload_mlbf_to_kinto()
-        assert self.publish_attachment_mock.call_count == 2  # called again
->>>>>>> 55c63f30
+        call_command_mock.assert_called()